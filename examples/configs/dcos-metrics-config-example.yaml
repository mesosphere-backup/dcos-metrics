--- conflicted
+++ resolved
@@ -7,11 +7,7 @@
   http_profiler: false
 
   node:
-<<<<<<< HEAD
     poll_period: 15s
-=======
-    poll_period: 15
->>>>>>> 7db247a7
 
   mesos_agent:
     poll_period: 15s
